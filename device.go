package adb

import (
	"fmt"
	"io"
	"os"
<<<<<<< HEAD
	"strconv"
=======
	"regexp"
>>>>>>> 60d8b7dd
	"strings"
	"time"

	"github.com/openatx/go-adb/internal/errors"
	"github.com/openatx/go-adb/wire"
)

// MtimeOfClose should be passed to OpenWrite to set the file modification time to the time the Close
// method is called.
var MtimeOfClose = time.Time{}

// Device communicates with a specific Android device.
// To get an instance, call Device() on an Adb.
type Device struct {
	server     server
	descriptor DeviceDescriptor

	// Used to get device info.
	deviceListFunc func() ([]*DeviceInfo, error)
}

func (c *Device) String() string {
	return c.descriptor.String()
}

// get-product is documented, but not implemented, in the server.
// TODO(z): Make product exported if get-product is ever implemented in adb.
func (c *Device) product() (string, error) {
	attr, err := c.getAttribute("get-product")
	return attr, wrapClientError(err, c, "Product")
}

func (c *Device) Serial() (string, error) {
	attr, err := c.getAttribute("get-serialno")
	return attr, wrapClientError(err, c, "Serial")
}

func (c *Device) DevicePath() (string, error) {
	attr, err := c.getAttribute("get-devpath")
	return attr, wrapClientError(err, c, "DevicePath")
}

func (c *Device) State() (DeviceState, error) {
	attr, err := c.getAttribute("get-state")
	state, err := parseDeviceState(attr)
	return state, wrapClientError(err, c, "State")
}

func (c *Device) DeviceInfo() (*DeviceInfo, error) {
	// Adb doesn't actually provide a way to get this for an individual device,
	// so we have to just list devices and find ourselves.

	serial, err := c.Serial()
	if err != nil {
		return nil, wrapClientError(err, c, "GetDeviceInfo(GetSerial)")
	}

	devices, err := c.deviceListFunc()
	if err != nil {
		return nil, wrapClientError(err, c, "DeviceInfo(ListDevices)")
	}

	for _, deviceInfo := range devices {
		if deviceInfo.Serial == serial {
			return deviceInfo, nil
		}
	}

	err = errors.Errorf(errors.DeviceNotFound, "device list doesn't contain serial %s", serial)
	return nil, wrapClientError(err, c, "DeviceInfo")
}

type ShellExitError struct {
	Command  string
	ExitCode int
}

func (s ShellExitError) Error() string {
	return fmt.Sprintf("shell %s exit code %d", s.Command, s.ExitCode)
}

/*
RunCommand runs the specified commands on a shell on the device.

From the Android docs:
	Run 'command arg1 arg2 ...' in a shell on the device, and return
	its output and error streams. Note that arguments must be separated
	by spaces. If an argument contains a space, it must be quoted with
	double-quotes. Arguments cannot contain double quotes or things
	will go very wrong.

	Note that this is the non-interactive version of "adb shell"
Source: https://android.googlesource.com/platform/system/core/+/master/adb/SERVICES.TXT

This method quotes the arguments for you, and will return an error if any of them
contain double quotes.
*/
func (c *Device) RunCommand(cmd string, args ...string) (string, error) {
	exArgs := append(args, ";", "echo", ":$?")
	conn, err := c.Command(cmd, exArgs...)
	if err != nil {
		return "", err
	}
	resp, err := conn.ReadUntilEof()
	if err != nil {
		return "", wrapClientError(err, c, "RunCommand")
	}
	outStr := string(resp)
	idx := strings.LastIndexByte(outStr, ':')
	if idx == -1 {
		return outStr, fmt.Errorf("adb shell error, parse exit code failed")
	}
	exitCode, _ := strconv.Atoi(strings.TrimSpace(outStr[idx+1:]))
	if exitCode != 0 {
		err = ShellExitError{strings.Join(args, " "), exitCode}
	}
	return outStr[0:idx], err
}

func (c *Device) Command(cmd string, args ...string) (conn *wire.Conn, err error) {
	cmd, err = prepareCommandLine(cmd, args...)
	if err != nil {
		return nil, wrapClientError(err, c, "RunCommand")
	}
	conn, err = c.dialDevice()
	if err != nil {
		return nil, wrapClientError(err, c, "RunCommand")
	}
	defer func() {
		if err != nil {
			conn.Close()
		}
	}()

	req := fmt.Sprintf("shell:%s", cmd)

	// Shell responses are special, they don't include a length header.
	// We read until the stream is closed.
	// So, we can't use conn.RoundTripSingleResponse.
	if err = conn.SendMessage([]byte(req)); err != nil {
		return nil, wrapClientError(err, c, "Command")
	}
	if _, err = conn.ReadStatus(req); err != nil {
		return nil, wrapClientError(err, c, "Command")
	}
	return conn, nil
}

func (c *Device) Properties() (props map[string]string, err error) {
	propOutput, err := c.RunCommand("getprop")
	if err != nil {
		return nil, err
	}
	re := regexp.MustCompile(`\[(.*?)\]:\s*\[(.*?)\]`)
	matches := re.FindAllStringSubmatch(propOutput, -1)
	props = make(map[string]string)
	for _, m := range matches {
		var key = m[1]
		var val = m[2]
		props[key] = val
	}
	return
}

/*
Remount, from the official adb command’s docs:
	Ask adbd to remount the device's filesystem in read-write mode,
	instead of read-only. This is usually necessary before performing
	an "adb sync" or "adb push" request.
	This request may not succeed on certain builds which do not allow
	that.
Source: https://android.googlesource.com/platform/system/core/+/master/adb/SERVICES.TXT
*/
func (c *Device) Remount() (string, error) {
	conn, err := c.dialDevice()
	if err != nil {
		return "", wrapClientError(err, c, "Remount")
	}
	defer conn.Close()

	resp, err := conn.RoundTripSingleResponse([]byte("remount"))
	return string(resp), wrapClientError(err, c, "Remount")
}

func (c *Device) ListDirEntries(path string) (*DirEntries, error) {
	conn, err := c.getSyncConn()
	if err != nil {
		return nil, wrapClientError(err, c, "ListDirEntries(%s)", path)
	}

	entries, err := listDirEntries(conn, path)
	return entries, wrapClientError(err, c, "ListDirEntries(%s)", path)
}

func (c *Device) Stat(path string) (*DirEntry, error) {
	conn, err := c.getSyncConn()
	if err != nil {
		return nil, wrapClientError(err, c, "Stat(%s)", path)
	}
	defer conn.Close()

	entry, err := stat(conn, path)
	return entry, wrapClientError(err, c, "Stat(%s)", path)
}

func (c *Device) OpenRead(path string) (io.ReadCloser, error) {
	conn, err := c.getSyncConn()
	if err != nil {
		return nil, wrapClientError(err, c, "OpenRead(%s)", path)
	}

	reader, err := receiveFile(conn, path)
	return reader, wrapClientError(err, c, "OpenRead(%s)", path)
}

// OpenWrite opens the file at path on the device, creating it with the permissions specified
// by perms if necessary, and returns a writer that writes to the file.
// The files modification time will be set to mtime when the WriterCloser is closed. The zero value
// is TimeOfClose, which will use the time the Close method is called as the modification time.
func (c *Device) OpenWrite(path string, perms os.FileMode, mtime time.Time) (io.WriteCloser, error) {
	conn, err := c.getSyncConn()
	if err != nil {
		return nil, wrapClientError(err, c, "OpenWrite(%s)", path)
	}

	writer, err := sendFile(conn, path, perms, mtime)
	return writer, wrapClientError(err, c, "OpenWrite(%s)", path)
}

// getAttribute returns the first message returned by the server by running
// <host-prefix>:<attr>, where host-prefix is determined from the DeviceDescriptor.
func (c *Device) getAttribute(attr string) (string, error) {
	resp, err := roundTripSingleResponse(c.server,
		fmt.Sprintf("%s:%s", c.descriptor.getHostPrefix(), attr))
	if err != nil {
		return "", err
	}
	return string(resp), nil
}

func (c *Device) getSyncConn() (*wire.SyncConn, error) {
	conn, err := c.dialDevice()
	if err != nil {
		return nil, err
	}

	// Switch the connection to sync mode.
	if err := wire.SendMessageString(conn, "sync:"); err != nil {
		return nil, err
	}
	if _, err := conn.ReadStatus("sync"); err != nil {
		return nil, err
	}

	return conn.NewSyncConn(), nil
}

// dialDevice switches the connection to communicate directly with the device
// by requesting the transport defined by the DeviceDescriptor.
func (c *Device) dialDevice() (*wire.Conn, error) {
	conn, err := c.server.Dial()
	if err != nil {
		return nil, err
	}

	req := fmt.Sprintf("host:%s", c.descriptor.getTransportDescriptor())
	if err = wire.SendMessageString(conn, req); err != nil {
		conn.Close()
		return nil, errors.WrapErrf(err, "error connecting to device '%s'", c.descriptor)
	}

	if _, err = conn.ReadStatus(req); err != nil {
		conn.Close()
		return nil, err
	}

	return conn, nil
}

// prepareCommandLine validates the command and argument strings, quotes
// arguments if required, and joins them into a valid adb command string.
func prepareCommandLine(cmd string, args ...string) (string, error) {
	if isBlank(cmd) {
		return "", errors.AssertionErrorf("command cannot be empty")
	}

	for i, arg := range args {
		if strings.ContainsRune(arg, '"') {
			return "", errors.Errorf(errors.ParseError, "arg at index %d contains an invalid double quote: %s", i, arg)
		}
		if containsWhitespace(arg) {
			args[i] = fmt.Sprintf("\"%s\"", arg)
		}
	}

	// Prepend the command to the args array.
	if len(args) > 0 {
		cmd = fmt.Sprintf("%s %s", cmd, strings.Join(args, " "))
	}

	return cmd, nil
}<|MERGE_RESOLUTION|>--- conflicted
+++ resolved
@@ -4,11 +4,8 @@
 	"fmt"
 	"io"
 	"os"
-<<<<<<< HEAD
+	"regexp"
 	"strconv"
-=======
-	"regexp"
->>>>>>> 60d8b7dd
 	"strings"
 	"time"
 
@@ -108,15 +105,10 @@
 */
 func (c *Device) RunCommand(cmd string, args ...string) (string, error) {
 	exArgs := append(args, ";", "echo", ":$?")
-	conn, err := c.Command(cmd, exArgs...)
-	if err != nil {
-		return "", err
-	}
-	resp, err := conn.ReadUntilEof()
-	if err != nil {
-		return "", wrapClientError(err, c, "RunCommand")
-	}
-	outStr := string(resp)
+	outStr, err := c.commandOutput(cmd, exArgs...)
+	if err != nil {
+		return outStr, err
+	}
 	idx := strings.LastIndexByte(outStr, ':')
 	if idx == -1 {
 		return outStr, fmt.Errorf("adb shell error, parse exit code failed")
@@ -126,6 +118,18 @@
 		err = ShellExitError{strings.Join(args, " "), exitCode}
 	}
 	return outStr[0:idx], err
+}
+
+func (c *Device) commandOutput(cmd string, args ...string) (string, error) {
+	conn, err := c.Command(cmd, args...)
+	if err != nil {
+		return "", err
+	}
+	resp, err := conn.ReadUntilEof()
+	if err != nil {
+		return "", wrapClientError(err, c, "RunCommand")
+	}
+	return string(resp), nil
 }
 
 func (c *Device) Command(cmd string, args ...string) (conn *wire.Conn, err error) {
@@ -158,7 +162,7 @@
 }
 
 func (c *Device) Properties() (props map[string]string, err error) {
-	propOutput, err := c.RunCommand("getprop")
+	propOutput, err := c.commandOutput("getprop")
 	if err != nil {
 		return nil, err
 	}
